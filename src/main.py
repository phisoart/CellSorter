--- conflicted
+++ resolved
@@ -17,15 +17,7 @@
 from PySide6.QtGui import QIcon, QFont
 
 from pages.main_window import MainWindow
-<<<<<<< HEAD
 from services.theme_manager import ThemeManager
-=======
-from config.settings import APP_NAME, APP_VERSION, LOG_LEVEL
-from utils.logging_config import setup_logging
-from utils.theme_manager import ThemeManager
-from utils.design_tokens import DesignTokens
->>>>>>> f100dbbc
-
 
 def setup_application() -> QApplication:
     """
@@ -67,7 +59,6 @@
     logger.info(f"Starting {APP_NAME} v{APP_VERSION}")
     
     try:
-<<<<<<< HEAD
         # Create QApplication instance
         app = QApplication(sys.argv)
         app.setApplicationName(APP_NAME)
@@ -84,10 +75,7 @@
         # This ensures proper theming is applied from the start
         theme_manager = ThemeManager(app)
         theme_manager.apply_theme("light")  # Default theme
-=======
-        # Create and configure application
-        app = setup_application()
->>>>>>> f100dbbc
+
         
         # Create and show main window
         window = MainWindow()
