--- conflicted
+++ resolved
@@ -463,16 +463,13 @@
         if selection_id not in self.selections_data:
             return
         
-<<<<<<< HEAD
         # Skip if we're in a programmatic update
         if self._updating_selection:
             self.log_info(f"Skipping color dialog during programmatic update: {selection_id}")
             return
         
         current_color = self.selections_data[selection_id].get('color', '#FF0000')
-=======
-        new_color_hex = CustomColorDialog.get_color(self)
->>>>>>> 88846fd5
+
         
         if new_color_hex:
             # Update selection data
