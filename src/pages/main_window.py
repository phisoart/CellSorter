--- conflicted
+++ resolved
@@ -433,15 +433,10 @@
         self.scatter_plot_widget.selection_made.connect(self._on_selection_made)
         
         # Connect expression filter specific signals if available
-<<<<<<< HEAD
-        if hasattr(self.scatter_plot_widget, 'expression_selection_made'):
-            self.scatter_plot_widget.expression_selection_made.connect(self._on_expression_selection_made)
-=======
         if hasattr(self.scatter_plot_widget, 'expression_filter_widget') and self.scatter_plot_widget.expression_filter_widget:
             expression_filter = self.scatter_plot_widget.expression_filter_widget
             if hasattr(expression_filter, 'selection_requested'):
                 expression_filter.selection_requested.connect(self._on_expression_filter_selection)
->>>>>>> efb5b62e
         
         self.coordinate_transformer.calibration_updated.connect(self._on_calibration_updated)
         self.selection_manager.selection_added.connect(self._on_selection_added)
@@ -801,11 +796,7 @@
     def _on_selection_made(self, indices: list) -> None:
         """Handle cell selection from scatter plot (rectangle selection only)."""
         if indices:
-<<<<<<< HEAD
-            # Add selection to selection manager with rectangle prefix
-=======
             # This handler only processes rectangle selections from the scatter plot
->>>>>>> efb5b62e
             selection_id = self.selection_manager.add_selection(
                 cell_indices=indices,
                 label=f"Rectangle_{len(self.selection_manager.selections) + 1}"
@@ -815,23 +806,16 @@
                 self.update_status(f"Selected {len(indices)} cells using rectangle selection")
                 self.is_modified = True
                 self.update_window_title()
-<<<<<<< HEAD
                 
                 # Store selection method in metadata
                 selection = self.selection_manager.get_selection(selection_id)
                 if selection:
                     selection.metadata['selection_method'] = 'rectangle_selection'
-        else:
-            self.update_status("No cells selected")
-    
-    def _on_expression_selection_made(self, indices: list) -> None:
-=======
                 self.log_info(f"Rectangle selection: {len(indices)} cells")
         else:
             self.update_status("No cells selected")
     
     def _on_expression_filter_selection(self, indices: list) -> None:
->>>>>>> efb5b62e
         """Handle cell selection specifically from expression filter."""
         if indices:
             # Add selection to selection manager with expression prefix
@@ -841,20 +825,12 @@
             )
             
             if selection_id:
-<<<<<<< HEAD
-                # Get expression details if available from expression filter
-                expression = ""
-                expression_filter = getattr(self.scatter_plot_widget, 'expression_filter', None)
-                if expression_filter is not None and hasattr(expression_filter, 'get_current_expression'):
-                    expression = expression_filter.get_current_expression()
-=======
                 # Get expression details from the expression filter widget
                 expression = ""
                 if hasattr(self.scatter_plot_widget, 'expression_filter_widget'):
                     expression_filter = self.scatter_plot_widget.expression_filter_widget
                     if hasattr(expression_filter, 'get_current_expression'):
                         expression = expression_filter.get_current_expression()
->>>>>>> efb5b62e
                 
                 self.update_status(f"Expression filter selected {len(indices)} cells")
                 self.is_modified = True
@@ -862,21 +838,13 @@
                 
                 # Store expression in selection metadata
                 selection = self.selection_manager.get_selection(selection_id)
-<<<<<<< HEAD
                 if selection:
                     if expression:
                         selection.metadata['expression'] = expression
                     selection.metadata['selection_method'] = 'expression_filter'
-                    if expression:
-                        self.log_info(f"Expression selection: {expression} -> {len(indices)} cells")
-=======
-                if selection and expression:
-                    selection.metadata['expression'] = expression
-                    selection.metadata['selection_method'] = 'expression_filter'
                     self.log_info(f"Expression selection: {expression} -> {len(indices)} cells")
                 else:
                     self.log_info(f"Expression selection: {len(indices)} cells (no expression details)")
->>>>>>> efb5b62e
         else:
             self.update_status("No cells selected by expression filter")
     
